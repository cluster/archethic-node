defmodule ArchEthic.SelfRepair.Sync.BeaconSummaryHandler do
  @moduledoc false

  alias ArchEthic.BeaconChain
  alias ArchEthic.BeaconChain.Slot, as: BeaconSlot
  alias ArchEthic.BeaconChain.Summary, as: BeaconSummary

  alias ArchEthic.Crypto

  alias ArchEthic.DB

  alias ArchEthic.Election

  alias ArchEthic.P2P
  alias ArchEthic.P2P.Message.GetTransaction
  alias ArchEthic.P2P.Message.NotFound
  alias ArchEthic.P2P.Node

  alias ArchEthic.PubSub

  alias __MODULE__.TransactionHandler

  alias ArchEthic.TransactionChain
  alias ArchEthic.TransactionChain.Transaction
  alias ArchEthic.TransactionChain.TransactionData

  alias ArchEthic.Utils

  require Logger

  @doc """
  Retrieve the list of missed beacon summaries from a given date.

  It request every subsets to find out the missing ones by querying beacon pool nodes.
  """
  @spec get_beacon_summaries(BeaconChain.pools(), binary()) :: Enumerable.t()
  def get_beacon_summaries(summary_pools, patch) when is_binary(patch) do
    Enum.map(summary_pools, fn {subset, nodes_by_summary_time} ->
      Enum.map(nodes_by_summary_time, fn {summary_time, nodes} ->
        {nodes, subset, summary_time}
      end)
    end)
    |> :lists.flatten()
    |> Task.async_stream(
      fn {nodes, subset, summary_time} ->
        beacon_address = Crypto.derive_beacon_chain_address(subset, summary_time, true)

        beacon_address
        |> download_summary(nodes, patch)
        |> handle_summary_transaction(subset, summary_time, nodes, beacon_address)
      end,
      on_timeout: :kill_task,
      max_concurrency: 256
    )
    |> Stream.filter(&match?({:ok, %Transaction{}}, &1))
    |> Stream.map(fn {:ok, %Transaction{data: %TransactionData{content: content}}} ->
      {summary, _} = BeaconSummary.deserialize(content)
      summary
    end)
  end

  defp download_summary(beacon_address, nodes, patch) do
    case Enum.reject(nodes, &(&1.first_public_key == Crypto.first_node_public_key())) do
      [] ->
        if Utils.key_in_node_list?(nodes, Crypto.first_node_public_key()) do
          TransactionChain.get_transaction(beacon_address)
        else
          {:error, :network_issue}
        end

      remote_nodes ->
        P2P.reply_atomic(remote_nodes, 3, %GetTransaction{address: beacon_address},
          patch: patch,
          compare_fun: fn
<<<<<<< HEAD
            %Transaction{data: %TransactionData{content: content}} ->
              content

            %NotFound{} ->
              :not_found
=======
            %Transaction{data: %TransactionData{content: content}} -> content
            %NotFound{} -> :not_found
>>>>>>> 3a5542c5
          end
        )
    end
  end

  defp handle_summary_transaction(
         {:ok, tx = %Transaction{}},
         subset,
         summary_time,
         nodes,
         _beacon_address
       ) do
    beacon_storage_nodes =
      Election.beacon_storage_nodes(subset, summary_time, [P2P.get_node_info() | nodes])

    with true <- Utils.key_in_node_list?(beacon_storage_nodes, Crypto.first_node_public_key()),
         false <- TransactionChain.transaction_exists?(tx.address) do
      TransactionChain.write_transaction(tx)
    end

    tx
  end

  defp handle_summary_transaction({:ok, %NotFound{}}, _, _, _, _) do
    {:error, :transaction_not_exists}
  end

  defp handle_summary_transaction({:error, :transaction_not_exists}, _, _, _, _) do
    {:error, :transaction_not_exists}
  end

  defp handle_summary_transaction(
         {:error, :network_issue},
         _subset,
         _summary_time,
         nodes,
         beacon_address
       ) do
    Logger.error("Cannot fetch during self repair from #{inspect(nodes)}",
      transaction: "summary@#{Base.encode16(beacon_address)}"
    )

    {:error, :network_issue}
  end

  @doc """
  Retrieve the list of missed beacon summaries slots a given date.

  It request every subsets to find out the missing ones by querying beacon pool nodes.
  """
  @spec get_beacon_slots(BeaconChain.pools(), binary()) :: Enumerable.t()
  def get_beacon_slots(slot_pools, patch) do
    Enum.map(slot_pools, fn {subset, nodes_by_slot_time} ->
      Enum.map(nodes_by_slot_time, fn {slot_time, nodes} ->
        {nodes, subset, slot_time}
      end)
    end)
    |> :lists.flatten()
    |> Task.async_stream(
      fn {nodes, subset, slot_time} ->
        beacon_address = Crypto.derive_beacon_chain_address(subset, slot_time)
        P2P.reply_atomic(nodes, 3, %GetTransaction{address: beacon_address}, patch: patch)
      end,
      on_timeout: :kill_task,
      max_concurrency: 256
    )
    |> Stream.filter(&match?({:ok, {:ok, %Transaction{}}}, &1))
    |> Stream.map(fn {:ok, {:ok, %Transaction{data: %TransactionData{content: content}}}} ->
      {slot, _} = BeaconSlot.deserialize(content)
      slot
    end)
  end

  @doc """
  Process beacon slots to synchronize the transactions involving.

  Each transactions from the beacon slots will be analyzed to determine
  if the node is a storage node for this transaction. If so, it will download the
  transaction from the closest storage nodes and replicate it locally.

  The P2P view will also be updated if some node information are inside the beacon slots
  """
  @spec handle_missing_summaries(Enumerable.t() | list(BeaconSummary.t()), binary()) :: :ok
  def handle_missing_summaries(summaries, node_patch) when is_binary(node_patch) do
    %{
      transactions: transactions,
      ends_of_sync: ends_of_sync,
      stats: stats,
      p2p_availabilities: p2p_availabilities
    } = reduce_summaries(summaries)

    synchronize_transactions(transactions, node_patch)

    Enum.each(ends_of_sync, &P2P.set_node_globally_available(&1.public_key))

    Enum.each(p2p_availabilities, fn
      {%Node{first_public_key: node_key}, true} ->
        P2P.set_node_globally_available(node_key)

      {%Node{first_public_key: node_key}, false} ->
        P2P.set_node_globally_unavailable(node_key)
    end)

    update_statistics(stats)
  end

  defp reduce_summaries(summaries) do
    Enum.reduce(
      summaries,
      %{transactions: [], ends_of_sync: [], stats: %{}, p2p_availabilities: []},
      &do_reduce_summary/2
    )
    |> Map.update!(:transactions, &List.flatten/1)
    |> Map.update!(:ends_of_sync, &List.flatten/1)
    |> Map.update!(:p2p_availabilities, &List.flatten/1)
  end

  defp do_reduce_summary(
         summary = %BeaconSummary{
           transaction_summaries: transaction_summaries,
           end_of_node_synchronizations: ends_of_sync,
           summary_time: summary_time
         },
         acc
       ) do
    acc
    |> Map.update!(:transactions, &[transaction_summaries | &1])
    |> Map.update!(:ends_of_sync, &[ends_of_sync | &1])
    |> Map.update!(:p2p_availabilities, &[BeaconSummary.get_node_availabilities(summary) | &1])
    |> update_in([:stats, Access.key(summary_time, 0)], &(&1 + length(transaction_summaries)))
  end

  defp synchronize_transactions(transaction_summaries, node_patch) do
    transactions_to_sync =
      transaction_summaries
      |> Enum.uniq_by(& &1.address)
      |> Enum.sort_by(& &1.timestamp)
      |> Enum.reject(&TransactionChain.transaction_exists?(&1.address))
      |> Enum.filter(&TransactionHandler.download_transaction?/1)

    Logger.info("Need to synchronize #{Enum.count(transactions_to_sync)} transactions")

    Enum.each(transactions_to_sync, &TransactionHandler.download_transaction(&1, node_patch))
  end

  defp update_statistics(stats) do
    Enum.each(stats, fn {date, nb_transactions} ->
      previous_summary_time =
        date
        |> Utils.truncate_datetime()
        |> BeaconChain.previous_summary_time()

      nb_seconds = abs(DateTime.diff(previous_summary_time, date))
      tps = nb_transactions / nb_seconds

      DB.register_tps(date, tps, nb_transactions)

      Logger.info(
        "TPS #{tps} on #{Utils.time_to_string(date)} with #{nb_transactions} transactions"
      )

      PubSub.notify_new_tps(tps)
    end)
  end
end<|MERGE_RESOLUTION|>--- conflicted
+++ resolved
@@ -72,16 +72,8 @@
         P2P.reply_atomic(remote_nodes, 3, %GetTransaction{address: beacon_address},
           patch: patch,
           compare_fun: fn
-<<<<<<< HEAD
-            %Transaction{data: %TransactionData{content: content}} ->
-              content
-
-            %NotFound{} ->
-              :not_found
-=======
             %Transaction{data: %TransactionData{content: content}} -> content
             %NotFound{} -> :not_found
->>>>>>> 3a5542c5
           end
         )
     end
