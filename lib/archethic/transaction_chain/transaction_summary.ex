--- conflicted
+++ resolved
@@ -219,16 +219,8 @@
   @spec transform(binary(), t()) :: t()
   def transform("1.1.0", tx_summary = %__MODULE__{version: 1}), do: tx_summary
 
-<<<<<<< HEAD
-  def transform("1.0.8", %__MODULE__{address: address}) do
+  def transform("1.1.0", %__MODULE__{address: address}) do
     nodes = Election.chain_storage_nodes(address, P2P.authorized_and_available_nodes())
-=======
-  def transform("1.1.0", %__MODULE__{address: address}) do
-    transaction =
-      case TransactionChain.get_transaction(address) do
-        {:ok, tx} ->
-          tx
->>>>>>> 3c58e3e4
 
     {:ok, tx} = TransactionChain.fetch_transaction(address, nodes)
     from_transaction(tx)
